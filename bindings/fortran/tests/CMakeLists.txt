# -*- Mode: cmake -*-
#

include(dliteCodeGen)

add_compile_options("-DDLITE_ROOT=${DLITE_ROOT}")

<<<<<<< HEAD
set(metadata
  Person
  Scan3D
  Animal
)
foreach(name ${metadata})
  dlite_codegen(
    ${CMAKE_CURRENT_BINARY_DIR}/${name}.f90
    fortran-module
    json://${CMAKE_CURRENT_SOURCE_DIR}/${name}.json?mode=r
    )
  add_library(${name} ${CMAKE_CURRENT_BINARY_DIR}/${name}.f90)
  target_link_libraries(${name}
    dlite
    dlite-utils
    dlite-fortran
    )
  target_include_directories(${name} PRIVATE
    ${dlite-bindings-fortran_BINARY_DIR}
    ${CMAKE_CURRENT_BINARY_DIR}
    )    
endforeach()
=======
dlite_codegen(
  ${CMAKE_CURRENT_BINARY_DIR}/Person.f90
  fortran-module
  json://${CMAKE_CURRENT_SOURCE_DIR}/Person.json?mode=r
  ENV_OPTIONS --build
  --build-root
  )

dlite_codegen(
  ${CMAKE_CURRENT_BINARY_DIR}/Scan3D.f90
  fortran-module
  json://${CMAKE_CURRENT_SOURCE_DIR}/Scan3D.json?mode=r
  ENV_OPTIONS --build
  --build-root
  )
>>>>>>> 74b10793

set(tests
  test_person
  test_animal
  ) 

foreach(test ${tests})
  add_executable(${test} ${test}.f90)
  target_link_libraries(${test}
    dlite
    dlite-utils
    dlite-fortran
    Person
    Scan3D
    Animal
    )
  target_include_directories(${test} PRIVATE
    ${dlite-bindings-fortran_BINARY_DIR}
    ${CMAKE_CURRENT_BINARY_DIR}
    )

  set(name ${test}-f90)
  add_test(
    NAME ${name}
    COMMAND ${test}
    )

  set_property(TEST ${name} PROPERTY
    ENVIRONMENT "PATH=${dlite_PATH_NATIVE}")
  set_property(TEST ${name} APPEND PROPERTY
    ENVIRONMENT "PYTHONPATH=${dlite_PYTHONPATH_NATIVE}")
  set_property(TEST ${name} APPEND PROPERTY
    ENVIRONMENT "LD_LIBRARY_PATH=${dlite_LD_LIBRARY_PATH_NATIVE}")
  set_property(TEST ${name} APPEND PROPERTY
    ENVIRONMENT "DLITE_USE_BUILD_ROOT=YES")

endforeach()<|MERGE_RESOLUTION|>--- conflicted
+++ resolved
@@ -5,7 +5,6 @@
 
 add_compile_options("-DDLITE_ROOT=${DLITE_ROOT}")
 
-<<<<<<< HEAD
 set(metadata
   Person
   Scan3D
@@ -16,6 +15,8 @@
     ${CMAKE_CURRENT_BINARY_DIR}/${name}.f90
     fortran-module
     json://${CMAKE_CURRENT_SOURCE_DIR}/${name}.json?mode=r
+    ENV_OPTIONS --build
+    --build-root
     )
   add_library(${name} ${CMAKE_CURRENT_BINARY_DIR}/${name}.f90)
   target_link_libraries(${name}
@@ -28,23 +29,6 @@
     ${CMAKE_CURRENT_BINARY_DIR}
     )    
 endforeach()
-=======
-dlite_codegen(
-  ${CMAKE_CURRENT_BINARY_DIR}/Person.f90
-  fortran-module
-  json://${CMAKE_CURRENT_SOURCE_DIR}/Person.json?mode=r
-  ENV_OPTIONS --build
-  --build-root
-  )
-
-dlite_codegen(
-  ${CMAKE_CURRENT_BINARY_DIR}/Scan3D.f90
-  fortran-module
-  json://${CMAKE_CURRENT_SOURCE_DIR}/Scan3D.json?mode=r
-  ENV_OPTIONS --build
-  --build-root
-  )
->>>>>>> 74b10793
 
 set(tests
   test_person
