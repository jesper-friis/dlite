# -*- Mode: cmake -*-
#
cmake_minimum_required(VERSION 3.11)
#cmake_policy(VERSION 3.11)
#cmake_policy(SET CMP0074 NEW)
include(CPack)

project(dlite
  VERSION 0.2
  #DESCRIPTION "Lightweight library for working with scientific data"
  LANGUAGES C
  )

# Options
option(BUILD_HDF5       "If not installed, download and compile HDF5"    OFF)
option(BUILD_JSON       "If not installed, download and compile jansson" OFF)

option(WITH_HDF5        "Whether to build with HDF5 support"             ON)
option(WITH_JSON        "Whether to build with JSON support"             ON)
option(WITH_PYTHON      "Whether to build Python 3 bindings"             ON)
option(WITH_EXAMPLES    "Whether to build/run examples during testing"   ON)

# Append our cmake-modules to CMAKE_MODULE_PATH
set(CMAKE_MODULE_PATH ${CMAKE_MODULE_PATH} ${dlite_SOURCE_DIR}/cmake)

# Set default cmake configurations
include(SetDefaults)


# Compiler options
# ----------------
# Enable compiler warnings
include(SetCompilerFlags)
if(CMAKE_COMPILER_IS_GNUCC)
  enable_c_compiler_flag_if_supported("-Wall")
  enable_c_compiler_flag_if_supported("-Wextra")
  enable_c_compiler_flag_if_supported("-Wpedantic")
endif()

# Enable C99
set(CMAKE_C_STANDARD 99)

# Uncomment the lines below to compile with AddressSanitizer
#set (CMAKE_C_FLAGS_DEBUG "${CMAKE_C_FLAGS_DEBUG} -fno-omit-frame-pointer -fsanitize=address")
#set (CMAKE_LINKER_FLAGS_DEBUG "${CMAKE_LINKER_FLAGS_DEBUG} -fno-omit-frame-pointer -fsanitize=address")


# Install paths
# -------------
# DLite install paths (CMAKE_INSTALL_PREFIX) is prepended to these
set(DLITE_TEMPLATES_DIR              "share/dlite/templates")
set(DLITE_STORAGE_PLUGINS_DIR        "share/dlite/storage-plugins")
set(DLITE_MAPPING_PLUGINS_DIR        "share/dlite/mapping-plugins")
set(DLITE_PYTHON_MAPPING_PLUGINS_DIR "share/dlite/python-mapping-plugins")
set(DLITE_PYTHON_STORAGE_PLUGINS_DIR "share/dlite/python-storage-plugins")

# Install path for CMake files
if(WIN32 AND NOT CYGWIN)
  set(DEF_INSTALL_CMAKE_DIR cmake)
else()
  set(DEF_INSTALL_CMAKE_DIR lib/cmake/dlite)
endif()
set(DLITE_INSTALL_CMAKE_DIR ${DEF_INSTALL_CMAKE_DIR} CACHE PATH
  "Installation directory for CMake files")


# Testing
# -------
find_program(MEMORYCHECK_COMMAND NAMES valgrind)

if(MEMORYCHECK_COMMAND)
  set(MEMORYCHECK_SUPPRESSIONS_FILE
    ${dlite_SOURCE_DIR}/cmake/valgrind-suppressions.txt
    CACHE FILEPATH "File that contains suppressions for the memory checker"
    )
  set(MEMORYCHECK_COMMAND_OPTIONS
    "-q --tool=memcheck --leak-check=yes --show-reachable=yes --num-callers=50")
  #set(MEMORYCHECK_COMMAND_OPTIONS
  #  "-q --tool=memcheck --leak-check=yes --show-leak-kinds=definite
  #   --gen-suppressions=all")

  add_custom_target(memcheck
    COMMAND ${CMAKE_CTEST_COMMAND}
              --force-new-ctest-process --output-on-failure -T memcheck
    COMMENT "Runs memory check with valgrind"
    )
endif()

include(CTest)



####################################################################
# Use ExternalProject_add instead of add_subdirectory for packages.
# For explanation of the approach, see
# https://coderwall.com/p/y3zzbq/use-cmake-enabled-libraries-in-your-cmake-project
#
# In short, main reasons for using ExternalProject:
#   - Avoids problems with multible definitions of standard targets like
#     doc, memcheck, etc...
#   - External dependencies are transparently downloaded, configured
#     and compiled as a part of the build process.
#
# Since external download and configure steps of ExternalProject
# happens at compile time, find_package(), which operate at configure
# time, cannot be used with ExternalProject.  For this reason some
# people configures everything as ExternalProject (even the main
# project) and creates a super project that calls
# ExternalProject_Add() in the correct order such all dependencies are
# build when the ExternalProject of the main project is configured,
# allowing them to use configure project.
#
# Here we take another approach. Instead of relying on find_package()
# we manually sets the path of the resources (headers, libraries)
# provided by the dependency after ExternalProject_Add() is called.
# This way, the main project can follow the standard cmake structure.
#
####################################################################
include(ExternalProject)

# A directory that external projects install into
set(external_INSTALL_DIR ${dlite_BINARY_DIR}/local)

# Short names
set(LIB_PRE ${CMAKE_STATIC_LIBRARY_PREFIX})
set(LIB_EXT ${CMAKE_STATIC_LIBRARY_SUFFIX})
set(SH_PRE  ${CMAKE_SHARED_LIBRARY_PREFIX})
set(SH_EXT  ${CMAKE_SHARED_LIBRARY_SUFFIX})

#
# hdf5
# ====
if(WITH_HDF5)
  find_package(HDF5 COMPONENTS C)
  if(NOT HDF5_FOUND)
    if(NOT BUILD_HDF5)
      message(FATAL_ERROR "HDF5 not found.  Try to set BUILD_HDF5 to ON")
    endif()
    message(STATUS "Download and build HDF5 as external package")

    set(hdf5_MAJOR_VERSION  "1.10")
    set(hdf5_MINOR_VERSION  "4")
    set(hdf5_MD5            cdf02e61f0d9920a7e7183aa0fb35429)
    set(hdf5_VERSION        "${hdf5_MAJOR_VERSION}.${hdf5_MINOR_VERSION}")
    set(hdf5_NAME           "hdf5-${hdf5_VERSION}")
    set(hdf5_SOURCE_DIR     "${CMAKE_CURRENT_SOURCE_DIR}/external/${hdf5_NAME}")
    set(hdf5_INSTALL_PREFIX "${external_INSTALL_DIR}")

    set(cmake_args
      -DCMAKE_C_COMPILER=${CMAKE_C_COMPILER}
      -DHDF5_BUILD_CXX=OFF
      -DHDF5_BUILD_FORTRAN=OFF
      -DCMAKE_BUILD_TYPE=Release
      -DCMAKE_INSTALL_PREFIX=${hdf5_INSTALL_PREFIX}
      -DHAVE_IOEO_EXITCODE="FAILED_TO_RUN"
      -DBUILD_SHARED_LIBS=ON
      -DH5_BUILT_AS_DYNAMIC_LIB
    )
    if(CMAKE_TOOLCHAIN_FILE)
      get_filename_component(toolchain_file "${CMAKE_TOOLCHAIN_FILE}" ABSOLUTE)
      list(APPEND cmake_args "-DCMAKE_TOOLCHAIN_FILE=${toolchain_file}")
    endif()

    ExternalProject_Add(
      hdf5Proj
      PREFIX            ${CMAKE_CURRENT_BINARY_DIR}/external/${hdf5_NAME}
      URL               https://support.hdfgroup.org/ftp/HDF5/releases/hdf5-${hdf5_MAJOR_VERSION}/${hdf5_NAME}/src/${hdf5_NAME}.tar.gz
      URL_MD5           ${hdf5_MD5}
      SOURCE_DIR        ${hdf5_SOURCE_DIR}
      UPDATE_COMMAND    ""
      CMAKE_ARGS        ${cmake_args}
      TEST_COMMAND      ctest -C Release
      INSTALL_COMMAND   cmake --build . --target install
    )
    set(HDF5_DEPENDENCIES hdf5Proj)

    # Define the following variables:
    #
    #   HDF5_INCLUDE_DIRS - location of the HDF5 include dirs
    #   HDF5_LIBRARY_DIRS - location of the HDF5 library dirs
    #   HDF5_LIBRARIES    - required libraries
    #
    set(HDF5_INCLUDE_DIRS ${hdf5_INSTALL_PREFIX}/include)
    set(HDF5_LIBRARY_DIRS ${hdf5_INSTALL_PREFIX}/lib)
    set(HDF5_LIBRARIES
      ${hdf5_INSTALL_PREFIX}/lib/${SH_PRE}hdf5${SH_EXT})

    if(WIN32)
      list(APPEND HDF5_LIBRARIES Kernel32)
    else()
      list(APPEND HDF5_LIBRARIES m dl)
    endif()

  endif()
endif()


#
# jansson
# =======
if(WITH_JSON)
  include(Findjansson)
  find_package(jansson)

  if(NOT JANSSON_FOUND)
    if(NOT BUILD_JSON)
      message(FATAL_ERROR "Jansson not found.  Try to set BUILD_JSON to ON")
    endif()
    message(STATUS "Download and build jansson as external package")
    set(jansson_SOURCE_DIR     "${CMAKE_CURRENT_SOURCE_DIR}/external/jansson")
    set(jansson_INSTALL_PREFIX "${external_INSTALL_DIR}")
    set(cmake_args
      -DCMAKE_C_COMPILER=${CMAKE_C_COMPILER}
      -DCMAKE_BUILD_TYPE=Release
      -DCMAKE_INSTALL_PREFIX=${jansson_INSTALL_PREFIX}
      -DBUILD_SHARED_LIBS=ON
      )
    if(CMAKE_TOOLCHAIN_FILE)
      get_filename_component(toolchain_file "${CMAKE_TOOLCHAIN_FILE}" ABSOLUTE)
      list(APPEND cmake_args "-DCMAKE_TOOLCHAIN_FILE=${toolchain_file}")
    endif()
    ExternalProject_Add(
      janssonProj
      PREFIX          ${CMAKE_CURRENT_BINARY_DIR}/external/jansson
      SOURCE_DIR      ${jansson_SOURCE_DIR}
      GIT_REPOSITORY  "https://github.com/akheron/jansson.git"
      GIT_TAG         v2.9
      CMAKE_ARGS      ${cmake_args}
      UPDATE_COMMAND  ""
      TEST_COMMAND    ctest
      INSTALL_COMMAND cmake --build . --target install
      )
    set(JANSSON_DEPENDENCIES janssonProj)
    set(JANSSON_INCLUDE_DIRS ${jansson_INSTALL_PREFIX}/include)
    set(JANSSON_LIBRARIES
      ${jansson_INSTALL_PREFIX}/lib/${SH_PRE}jansson${SH_EXT})
  endif()
endif()


#
# Python
# ======
if(WITH_PYTHON)
<<<<<<< HEAD
  set(Python_ADDITIONAL_VERSIONS 3.8 3.7 3.6 3.5)
  find_package(PythonInterp 3 REQUIRED)
  find_package(PythonLibs 3 REQUIRED)
  # Older version of cmake seems to pick Python 2, even though we ask explicitly
  # for Python 3.  Add additional logics to work around that.
  if(PYTHON_VERSION_MAJOR EQUAL 3)
    find_package(Numpy REQUIRED)
  else()
    message(WARNING "DLite requires Python 3 - disabling Python...")
    set(WITH_PYTHON OFF CACHE BOOL "whether to build Python 3 bindings" FORCE)
=======
  if(CMAKE_VERSION VERSION_LESS_EQUAL 3.11)
    set(Python_ADDITIONAL_VERSIONS 3.8 3.7 3.6 3.5)
    find_package(PythonInterp 3 REQUIRED)
    find_package(PythonLibs 3 REQUIRED)
  else()
    find_package(Python3 COMPONENTS Interpreter Development NumPy)

    # Set backward compatible Python variables
    set(PYTHONINTERP_FOUND    ${Python3_Interpreter_FOUND})
    set(PYTHON_EXECUTABLE     ${Python3_EXECUTABLE})

    set(PYTHON_VERSION_STRING ${Python3_VERSION})
    set(PYTHON_VERSION_MAJOR  ${Python3_VERSION_MAJOR})
    set(PYTHON_VERSION_MINOR  ${Python3_VERSION_MINOR})
    set(PYTHON_VERSION_PATCH  ${Python3_VERSION_PATCH})

    set(PYTHONLIBS_FOUND      ${Python3_Development_FOUND})
    set(PYTHON_LIBRARIES      ${Python3_LIBRARIES})
    set(PYTHON_INCLUDE_DIRS   ${Python3_INCLUDE_DIRS})
    set(PYTHON_LIBRARY_DIRS   ${Python3_LIBRARY_DIRS})
    set(PYTHONLIBS_VERSION_STRING ${Python3_VERSION})
>>>>>>> b35a0f29
  endif()
endif()


# -------------------------------------------
# Environment for running tests in build tree
# -------------------------------------------

# PATH - path to runtime directories (.exe and .dll)
set(dlite_PATH ${dlite-tools_BINARY_DIR})
if(WIN32)
  list(APPEND dlite_PATH
    ${dlite-src_BINARY_DIR}
    ${dlite-src-utils_BINARY_DIR}
    ${JANSSON_RUNTIME_DIR}
    ${HDF5_RUNTIME_DIR}
    )
  string(REPLACE "/" "\\" dlite_PATH "${dlite_PATH}")
endif()
list(APPEND dlite_PATH
  $ENV{PATH}
  )
list(REMOVE_DUPLICATES dlite_PATH)

# LD_LIBRARY_PATH - path to shared library directories (Linux only)
set(dlite_LD_LIBRARY_PATH
  ${dlite-src_BINARY_DIR}
  ${dlite-src-utils_BINARY_DIR}
  ${JANSSON_LIBRARY_DIR}
  ${HDF5_LIBRARY_DIR}
  $ENV{LD_LIBRARY_PATH}
  )
list(REMOVE_DUPLICATES dlite_LD_LIBRARY_PATH)

# PYTHONPATH - Python search path for modules and packages
set(dlite_PYTHONPATH
  ${dlite-bindings-python_BINARY_DIR}
  $ENV{PYTHONPATH}
  )
if(dlite_PYTHONPATH)
  list(REMOVE_DUPLICATES dlite_PYTHONPATH)
endif()

# DLITE_STORAGE_PLUGINS - search path for DLite storage plugins
set(dlite_STORAGE_PLUGINS
  ${dlite_BINARY_DIR}/storages/json
  ${dlite_BINARY_DIR}/storages/hdf5
  ${dlite_BINARY_DIR}/storages/python
  $ENV{DLITE_STORAGE_PLUGINS}
  )
list(REMOVE_DUPLICATES dlite_STORAGE_PLUGINS)

# DLITE_MAPPING_PLUGINS - search path for DLite mapping plugins
set(dlite_MAPPING_PLUGINS
  ${dlite-src-pyembed_BINARY_DIR}
  $ENV{DLITE_MAPPING_PLUGINS}
  )
list(REMOVE_DUPLICATES dlite_MAPPING_PLUGINS)

# DLITE_PYTHON_STORAGE_PLUGINS - search path for Python storage plugins
set(dlite_PYTHON_STORAGE_PLUGINS
  ${dlite_SOURCE_DIR}/storages/python/python-storage-plugins
  $ENV{DLITE_PYTHON_STORAGE_PLUGINS}
  )
list(REMOVE_DUPLICATES dlite_PYTHON_STORAGE_PLUGINS)

# DLITE_PYTHON_MAPPING_PLUGINS - search path for Python mapping plugins
set(dlite_PYTHON_MAPPING_PLUGINS
  ${dlite-src-pyembed_SOURCE_DIR}/mapping-plugins
  $ENV{DLITE_PYTHON_MAPPING_PLUGINS}
  )
list(REMOVE_DUPLICATES dlite_PYTHON_MAPPING_PLUGINS)

# DLITE_TEMPLATES - search path for DLite templates
set(dlite_TEMPLATES
  ${dlite-tools_SOURCE_DIR}/templates
  $ENV{DLITE_TEMPLATES}
  )
list(REMOVE_DUPLICATES dlite_TEMPLATES)

# DLITE_METADATA - search path for DLite metadata
set(dlite_METADATA
  ${dlite-tools_SOURCE_DIR}/metadata/*.json
  $ENV{DLITE_METADATA}
  )
list(REMOVE_DUPLICATES dlite_METADATA)

if(UNIX)
  string(REPLACE ";" ":" dlite_PATH             "${dlite_PATH}")
  string(REPLACE ";" ":" dlite_LD_LIBRARY_PATH  "${dlite_LD_LIBRARY_PATH}")
  string(REPLACE ";" ":" dlite_PYTHONPATH       "${dlite_PYTHONPATH}")
  string(REPLACE ";" ":" dlite_STORAGE_PLUGINS  "${dlite_STORAGE_PLUGINS}")
  string(REPLACE ";" ":" dlite_MAPPING_PLUGINS  "${dlite_MAPPING_PLUGINS}")
  string(REPLACE ";" ":" dlite_PYTHON_STORAGE_PLUGINS  "${dlite_PYTHON_STORAGE_PLUGINS}")
  string(REPLACE ";" ":" dlite_PYTHON_MAPPING_PLUGINS  "${dlite_PYTHON_MAPPING_PLUGINS}")
  string(REPLACE ";" ":" dlite_TEMPLATES        "${dlite_TEMPLATES}")
  string(REPLACE ";" ":" dlite_METADATA         "${dlite_METADATA}")
endif()

#################################################################

# Report current settings
message("")
message("========== Test environment =========")
message("export PATH=${dlite_PATH}")
message("export LD_LIBRARY_PATH=${dlite_LD_LIBRARY_PATH}")
message("export PYTHONPATH=${dlite_PYTHONPATH}")
message("export DLITE_STORAGE_PLUGINS=${dlite_STORAGE_PLUGINS}")
message("export DLITE_MAPPING_PLUGINS=${dlite_MAPPING_PLUGINS}")
message("export DLITE_PYTHON_STORAGE_PLUGINS=${dlite_PYTHON_STORAGE_PLUGINS}")
message("export DLITE_PYTHON_MAPPING_PLUGINS=${dlite_PYTHON_MAPPING_PLUGINS}")
message("export DLITE_TEMPLATES=${dlite_TEMPLATES}")
message("export DLITE_METADATA=${dlite_METADATA}")
message("")
message("========== Jansson ==================")
message("JANSSON_INCLUDE_DIRS: ${JANSSON_INCLUDE_DIRS}")
message("JANSSON_LIBRARIES:    ${JANSSON_LIBRARIES}")
message("JANSSON_LIBRARY_DIR:  ${JANSSON_LIBRARY_DIR}")
message("JANSSON_RUNTIME_DIR:  ${JANSSON_RUNTIME_DIR}")
message("")
message("========== HDF5 =====================")
message("HDF5_INCLUDE_DIRS:    ${HDF5_INCLUDE_DIRS}")
message("HDF5_LIBRARIES:       ${HDF5_LIBRARIES}")
message("HDF5_LIBRARY_DIR:     ${HDF5_LIBRARY_DIR}")
message("HDF5_RUNTIME_DIR:     ${HDF5_RUNTIME_DIR}")
message("=====================================")

#################################################################

# Subdirectories
add_subdirectory(src)
add_subdirectory(tools)

# Bindings
if(WITH_PYTHON)
  add_subdirectory(bindings/python)
endif()

# Storage plugins
if(WITH_HDF5)
  add_subdirectory(storages/hdf5)
endif()
if(WITH_JSON)
  add_subdirectory(storages/json)
endif()
if(WITH_PYTHON)
  add_subdirectory(storages/python)
endif()

# Examples
if(WITH_EXAMPLES)
  add_subdirectory(examples)
endif()

# Documentations
add_subdirectory(doc)

#################################################################

## Generate the config file for the installation tree.
include(CMakePackageConfigHelpers)

export(
  TARGETS dlite-utils dlite-utils-static dlite dlite-static
  #NAMESPACE dlite::
  #FILE "${CMAKE_CURRENT_BINARY_DIR}/dliteConfigExport.cmake"
  FILE "${CMAKE_CURRENT_BINARY_DIR}/dliteTargets.cmake"
  )

write_basic_package_version_file(
  "${CMAKE_CURRENT_BINARY_DIR}/dliteConfigVersion.cmake"
  VERSION ${dlite_VERSION}
  COMPATIBILITY SameMajorVersion
  )

set(DLITE_ROOT ${CMAKE_INSTALL_PREFIX})
set(DLITE_INCLUDE_DIRS include/dlite)
set(DLITE_LIBRARY_DIR  lib)
set(DLITE_RUNTIME_DIR  bin)
set(python_LIBRARIES $<$<BOOL:${PYTHON_LIBRARIES}>:PYTHON_LIBRARIES>)
set(jansson_LIBRARIES $<$<BOOL:${JANSSON_LIBRARIES}>:JANSSON_LIBRARIES>)
set(hdf5_LIBRARIES $<$<BOOL:${HDF5_LIBRARIES}>:HDF5_LIBRARIES>)

configure_package_config_file(
  cmake/dliteConfig.cmake.in
  "${CMAKE_CURRENT_BINARY_DIR}/dliteConfig.cmake"
  INSTALL_DESTINATION "${DLITE_INSTALL_CMAKE_DIR}"
  PATH_VARS
    DLITE_INCLUDE_DIRS
    DLITE_LIBRARY_DIR
    DLITE_RUNTIME_DIR
    DLITE_TEMPLATES_DIR
    DLITE_STORAGE_PLUGINS_DIR
    DLITE_MAPPING_PLUGINS_DIR
    DLITE_PYTHON_STORAGE_PLUGINS_DIR
    DLITE_PYTHON_MAPPING_PLUGINS_DIR
    python_LIBRARIES
    JANSSON_LIBRARIES
    HDF5_LIBRARIES
  )

#################################################################

# Install
install(
  FILES
    README.md
    LICENSE.txt
  DESTINATION share/dlite
  )

install(
  EXPORT dliteTargets
  DESTINATION "${DLITE_INSTALL_CMAKE_DIR}"
  #NAMESPACE dlite::
  )
install(
  FILES
    "${CMAKE_CURRENT_BINARY_DIR}/dliteConfigVersion.cmake"
    "${CMAKE_CURRENT_BINARY_DIR}/dliteConfig.cmake"
  DESTINATION "${DLITE_INSTALL_CMAKE_DIR}"
  )<|MERGE_RESOLUTION|>--- conflicted
+++ resolved
@@ -242,18 +242,6 @@
 # Python
 # ======
 if(WITH_PYTHON)
-<<<<<<< HEAD
-  set(Python_ADDITIONAL_VERSIONS 3.8 3.7 3.6 3.5)
-  find_package(PythonInterp 3 REQUIRED)
-  find_package(PythonLibs 3 REQUIRED)
-  # Older version of cmake seems to pick Python 2, even though we ask explicitly
-  # for Python 3.  Add additional logics to work around that.
-  if(PYTHON_VERSION_MAJOR EQUAL 3)
-    find_package(Numpy REQUIRED)
-  else()
-    message(WARNING "DLite requires Python 3 - disabling Python...")
-    set(WITH_PYTHON OFF CACHE BOOL "whether to build Python 3 bindings" FORCE)
-=======
   if(CMAKE_VERSION VERSION_LESS_EQUAL 3.11)
     set(Python_ADDITIONAL_VERSIONS 3.8 3.7 3.6 3.5)
     find_package(PythonInterp 3 REQUIRED)
@@ -275,7 +263,6 @@
     set(PYTHON_INCLUDE_DIRS   ${Python3_INCLUDE_DIRS})
     set(PYTHON_LIBRARY_DIRS   ${Python3_LIBRARY_DIRS})
     set(PYTHONLIBS_VERSION_STRING ${Python3_VERSION})
->>>>>>> b35a0f29
   endif()
 endif()
 
