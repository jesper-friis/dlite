/* fileutils.h -- cross-platform file utility functions */
#ifndef _FILEUTILS_H
#define _FILEUTILS_H

/**
  @file
  @brief Cross-platform file utility functions
 */


#if defined __unix__ || (defined __APPLE__ && defined __MARCH__)
/* POSIX */
# ifndef POSIX
# define POSIX
# endif

#include <sys/types.h>
#include <dirent.h>

#ifndef PATHSEP
#define PATHSEP ':'
#endif

#elif defined WIN32 || defined _WIN32 || defined __WIN32__
/* WINDOWS */
# ifndef WINDOWS
# define WINDOWS
# endif

#include "compat/dirent.h"
<<<<<<< HEAD
typedef DIR fu_dir;
=======
>>>>>>> 3a3eaf51

#ifndef PATHSEP
#define PATHSEP ';'
#endif

#else
# warning "Neither POSIX or Windows"
#endif

/** Directory state. */
typedef DIR FUDir;

/** File matching iterator. */
typedef struct _FUPaths FUPaths;


/**
  Opens a directory and returns a handle to it.  Returns NULL on error.
*/
FUDir *fu_opendir(const char *path);

/**
  Iterates over all files in a directory.

  Returns the name of next file or NULL if there are no more files.
*/
const char *fu_nextfile(FUDir *dir);

/**
  Closes directory handle.
*/
<<<<<<< HEAD
int fu_closedir(fu_dir *dir);
=======
int fu_closedir(FUDir *dir);
>>>>>>> 3a3eaf51



/**
  Returns a new iterator for finding files matching `pattern`.
  `paths` is a PATHSEP-separated list of directory paths to search.
  If `envvar` is not NULL, it should be the name of an environment
  variable containing additional paths to search.
 */
FUPaths *fu_startmatch(const char *pattern, const char *paths,
                       const char *envvar);

/**
  Returns name of the next file matching the pattern provided to
  fu_startmatch() or NULL if there are no more matches.
 */
const char *fu_nextmatch(FUPaths *iter);

/**
  Ends pattern matching iteration.
 */
int fu_endmatch(FUPaths *iter);


#endif  /*  _FILEUTILS_H */<|MERGE_RESOLUTION|>--- conflicted
+++ resolved
@@ -28,10 +28,6 @@
 # endif
 
 #include "compat/dirent.h"
-<<<<<<< HEAD
-typedef DIR fu_dir;
-=======
->>>>>>> 3a3eaf51
 
 #ifndef PATHSEP
 #define PATHSEP ';'
@@ -63,12 +59,7 @@
 /**
   Closes directory handle.
 */
-<<<<<<< HEAD
-int fu_closedir(fu_dir *dir);
-=======
 int fu_closedir(FUDir *dir);
->>>>>>> 3a3eaf51
-
 
 
 /**
