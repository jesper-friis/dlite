# -*- Mode: cmake -*-
#

set(tests
  test_utils
  test_entity
  test_store
  test_triplestore
  test_collection
  test_schemas
  test_arrays
  )
if(WITH_JSON)
  list(APPEND tests
    test_json_storage
    test_json_utils
    test_json_entity
    )
endif()
if(WITH_HDF5)
  list(APPEND tests
    test_datamodel
    )
endif()


add_definitions(-DDLITE_ROOT=${dlite_SOURCE_DIR})

foreach(test ${tests})
  add_executable(${test} ${test}.c)
  target_link_libraries(${test}
    dlite-static
    dlite-utils-static
    )
  target_include_directories(${test} PRIVATE
    ${dlite_SOURCE_DIR}/src
    ${dlite_BINARY_DIR}/src
<<<<<<< HEAD
=======
    ${UUID_INCLUDE_DIRS}
>>>>>>> e5df16c1
    )

  add_test(
    NAME ${test}
    COMMAND ${test}
    )
<<<<<<< HEAD
  set_property(TEST ${test} PROPERTY
    ENVIRONMENT "PATH=${dlite_PATH}")
  set_property(TEST ${test} APPEND PROPERTY
    ENVIRONMENT "LD_LIBRARY_PATH=${dlite_LD_LIBRARY_PATH}")
  set_property(TEST ${test} APPEND PROPERTY
    ENVIRONMENT "DLITE_STORAGE_PLUGINS=${dlite_STORAGE_PLUGINS}")

=======
  set_tests_properties(${test} PROPERTIES
    ENVIRONMENT "${test_ENVIRONMENT}"
    )
>>>>>>> e5df16c1
endforeach()

# Add extra include dir for json tests
if(WITH_JSON)
  foreach(test test_json_storage test_json_utils)
    target_include_directories(${test} PRIVATE
      ${dlite_SOURCE_DIR}/plugins/json
      )
    target_link_libraries(${test} dlite-plugins-json)
  endforeach()
endif()<|MERGE_RESOLUTION|>--- conflicted
+++ resolved
@@ -35,17 +35,13 @@
   target_include_directories(${test} PRIVATE
     ${dlite_SOURCE_DIR}/src
     ${dlite_BINARY_DIR}/src
-<<<<<<< HEAD
-=======
-    ${UUID_INCLUDE_DIRS}
->>>>>>> e5df16c1
     )
 
   add_test(
     NAME ${test}
     COMMAND ${test}
     )
-<<<<<<< HEAD
+
   set_property(TEST ${test} PROPERTY
     ENVIRONMENT "PATH=${dlite_PATH}")
   set_property(TEST ${test} APPEND PROPERTY
@@ -53,11 +49,6 @@
   set_property(TEST ${test} APPEND PROPERTY
     ENVIRONMENT "DLITE_STORAGE_PLUGINS=${dlite_STORAGE_PLUGINS}")
 
-=======
-  set_tests_properties(${test} PROPERTIES
-    ENVIRONMENT "${test_ENVIRONMENT}"
-    )
->>>>>>> e5df16c1
 endforeach()
 
 # Add extra include dir for json tests
