--- conflicted
+++ resolved
@@ -78,9 +78,14 @@
 add_library(dlite SHARED ${sources})
 add_library(dlite-static STATIC ${sources})
 
-<<<<<<< HEAD
-target_link_libraries(dlite dlite-utils)
-target_link_libraries(dlite-static dlite-utils-static)
+target_link_libraries(dlite
+  dlite-utils
+  ${CMAKE_DL_LIBS}
+  )
+target_link_libraries(dlite-static
+  dlite-utils-static
+  ${CMAKE_DL_LIBS}
+  )
 
 target_include_directories(dlite PUBLIC
   ${CMAKE_CURRENT_BINARY_DIR}
@@ -91,37 +96,6 @@
 
 set_target_properties(dlite PROPERTIES
   WINDOWS_EXPORT_ALL_SYMBOLS ON
-=======
-target_link_libraries(dlite
-  ${UUID_LIBRARIES}
-  dlite-utils
-  ${CMAKE_DL_LIBS}
-  )
-target_link_libraries(dlite-static
-  ${UUID_STATIC_LIBRARIES}
-  dlite-utils-static
-  ${CMAKE_DL_LIBS}
-  )
-
-target_include_directories(dlite PUBLIC
-  ${CMAKE_CURRENT_BINARY_DIR}
-  ${UUID_INCLUDE_DIRS}
-  )
-target_include_directories(dlite-static PUBLIC
-  ${CMAKE_CURRENT_BINARY_DIR}
-  ${UUID_INCLUDE_DIRS}
-  )
-
-add_dependencies(dlite
-  uuidProj
-  #${HDF5_DEPENDENCIES}
-  #${JANSSON_DEPENDENCIES}
-  )
-add_dependencies(dlite-static
-  uuidProj
-  #${HDF5_DEPENDENCIES}
-  #${JANSSON_DEPENDENCIES}
->>>>>>> e5df16c1
   )
 
 install(
