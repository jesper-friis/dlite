# -*- Mode: cmake -*-
#

#-----------------------------------------------------
# System tests
#-----------------------------------------------------

# Generate boolean.h
# ------------------
include(CheckIncludeFile)
check_include_file(stdbool.h HAVE_STDBOOL_H)

include(CheckTypeSize)
check_type_size(_Bool _BOOL)

configure_file(boolean.h.in boolean.h)


# Generate floats.h
# ------------------
check_type_size(float         SIZEOF_FLOAT)
check_type_size(double        SIZEOF_DOUBLE)
check_type_size("long double" SIZEOF_LONG_DOUBLE)

configure_file(floats.h.in floats.h)


# Generate config.h
# -----------------
include(CheckSymbolExists)
check_symbol_exists(strdup       string.h   HAVE_STRDUP)
check_symbol_exists(_strdup      string.h   HAVE__STRDUP)
check_symbol_exists(strcasecmp   string.h   HAVE_STRCASECMP)
check_symbol_exists(_stricmp     string.h   HAVE__STRICMP)
check_symbol_exists(strncasecmp  string.h   HAVE_STRNCASECMP)
check_symbol_exists(_strnicmp    string.h   HAVE__STRNICMP)
check_symbol_exists(qsort        stdlib.h   HAVE_QSORT)

include(CheckCSourceCompiles)

check_c_source_compiles("
__thread int tls;
int main(void) { return 0; }" HAVE_GCC_THREAD_LOCAL_STORAGE)


check_c_source_compiles("
__declspec(thread) int tls;
int main(void) { return 0; }" HAVE_WIN32_THREAD_LOCAL_STORAGE)

configure_file(config.h.in config.h)


#-----------------------------------------------------
# Compile library
#-----------------------------------------------------
set(sources
  dlite-utils.c
  dlite-type.c
  dlite-storage.c
  dlite-entity.c
  dlite-datamodel.c
  dh5lite.c
<<<<<<< HEAD
  dlite-json-storage.c
  json-utils.c
  dlite.c
=======
>>>>>>> eb9e96b8
  getuuid.c
  err.c
  compat.c
  vector.c
  )

add_definitions(-DHAVE_CONFIG_H)

link_directories(${hdf5_LIBRARY_DIRS} ${uuid_BINARY_DIR})

add_library(dlite ${sources})
target_link_libraries(dlite uuid ${hdf5_LIBRARIES} ${JANSSON_LIBRARIES})
target_include_directories(dlite PRIVATE
  ${CMAKE_CURRENT_BINARY_DIR}
  ${uuid_SOURCE_DIR}
  ${uuid_BINARY_DIR}
  ${hdf5_INCLUDE_DIRS}
  ${JANSSON_INCLUDE_DIRS}
  )
add_dependencies(dlite uuidProj ${hdf5_NAME})

install(
  TARGETS dlite
  DESTINATION lib
)



# Tests
add_subdirectory(tests)<|MERGE_RESOLUTION|>--- conflicted
+++ resolved
@@ -60,12 +60,9 @@
   dlite-entity.c
   dlite-datamodel.c
   dh5lite.c
-<<<<<<< HEAD
   dlite-json-storage.c
   json-utils.c
   dlite.c
-=======
->>>>>>> eb9e96b8
   getuuid.c
   err.c
   compat.c
