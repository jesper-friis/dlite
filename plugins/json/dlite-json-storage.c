/* dlite-json-storage.c -- DLite plugin for json */
#include <assert.h>
#include <stdlib.h>
#include <stdio.h>
#include <string.h>
#include <errno.h>

#include <jansson.h>
#include "json-utils.h"
#include "str.h"

#include "config.h"

#include "boolean.h"
#include "utils/strtob.h"
#include "utils/err.h"

#include "dlite-misc.h"
#include "dlite-schemas.h"

/*
*/
#include "dlite.h"
#include "dlite-datamodel.h"


/* Macro for getting rid of unused parameter warnings... */
#define UNUSED(x) (void)(x)

/* Convinient error macros */
#define FAIL0(msg) \
  do {err(-1, msg); goto fail;} while (0)

#define FAIL1(msg, a1) \
  do {err(-1, msg, a1); goto fail;} while (0)

#define FAIL2(msg, a1, a2) \
  do {err(-1, msg, a1, a2); goto fail;} while (0)

#define FAIL3(msg, a1, a2, a3) \
  do {err(-1, msg, a1, a2, a3); goto fail;} while (0)


/* Error macros for when DLiteDataModel instance d in available */
#define DFAIL0(d, msg) \
  do {err(-1, "%s/%s: " msg, d->s->uri, d->uuid); goto fail;} while (0)

#define DFAIL1(d, msg, a1) \
  do {err(-1, "%s/%s: " msg, d->s->uri, d->uuid, a1); goto fail;} while (0)

#define DFAIL2(d, msg, a1, a2) \
  do {err(-1, "%s/%s: " msg, d->s->uri, d->uuid, a1, a2); goto fail;} while (0)

#define DFAIL3(d, msg, a1, a2, a3) \
  do {err(-1, "%s/%s: " msg, d->s->uri, d->uuid, a1, a2, a3); goto fail;} while (0)

#define DFAIL4(d, msg, a1, a2, a3, a4)                            \
  do {err(-1, "%s/%s: " msg, d->s->uri, d->uuid, a1, a2, a3, a4); \
    goto fail;} while (0)



/* How the json-data is organised */
typedef enum {
  fmtNormal,      /* normal data */
  fmtMeta,        /* metadata who's instances are normal data */
  fmtSchema       /* schemas or meta-metadata */
} DataFormat;

/* Storage for json backend. */
typedef struct {
  DLiteStorage_HEAD
  json_t *root;       /* json root object */
  int compact;        /* whether to write output in compact format */
  DataFormat fmt;     /* layout of json-data */
} DLiteJsonStorage;

/* Data model for json backend. */
typedef struct {
  DLiteDataModel_HEAD
  json_t *instance;     /* json object to instance, borrowed reference */
  json_t *meta;         /* json object to metadata, borrowed reference */
  json_t *dimensions;   /* json object to dimensions, borrowed reference */
  json_t *properties;   /* json object to properties, borrowed reference */
  json_t *relations;    /* json object to relations, borrowed reference */
  DataFormat fmt;       /* layout of json-data */
} DLiteJsonDataModel;


/*
  Returns a string value or NULL on error.
 */
const char *object_get_string(json_t *obj, const char *key)
{
  const char *retval=NULL;
  json_t *value = json_object_get(obj, key);
  if (json_is_string(value))
    retval = json_string_value(value);
  return retval;
}

void object_set_string(json_t *obj, const char *key, const char *val)
{
  json_t *value = json_object_get(obj, key);
  if (json_is_string(value))
    json_string_set(value, val);
  else {
    value = json_string(val);
    json_object_set_new(obj, key, value);
  }
}

int object_get_integer(json_t *obj, const char *key)
{
  int retval=0;
  json_t *value = json_object_get(obj, key);
  if (json_is_integer(value))
     retval = json_integer_value(value);
  return retval;
}

void object_set_integer(json_t *obj, const char *key, const int val)
{
  json_t *value = json_object_get(obj, key);
  if (json_is_integer(value))
    json_integer_set(value, val);
  else {
    value = json_integer(val);
    json_object_set_new(obj, key, value);
  }
}

void object_set_real(json_t *obj, const char *key, const double val)
{
  json_t *value = json_object_get(obj, key);
  if (json_is_real(value))
    json_real_set(value, val);
  else {
    value = json_real(val);
    json_object_set_new(obj, key, value);
  }
}

/**
  Returns an url to the metadata.

  Valid `options` are:

  - mode : append | r | w
      Valid values are:
      - append   Append to existing file or create new file (default)
      - r        Open existing file for read-only
      - w        Truncate existing file or create new file
  - compact : yes | no
      Whether to write output in compact format
  - meta : yes | no
      Whether to format output as metadata
 */
DLiteStorage *dlite_json_open(const char *uri, const char *options)
{
  DLiteJsonStorage *s;
  DLiteStorage *retval=NULL;
  json_error_t error;
  size_t n;
  char *mode_descr = "How to open storage.  Valid values are: "
    "\"append\" (appends to existing storage or creates a new one); "
    "\"r\" (read-only); "
    "\"w\" (truncate existing storage or create a new one)";
  DLiteOpt opts[] = {
    {'m', "mode",    "append", mode_descr},
    {'c', "compact", "false",  "Whether to write output in compact format"},
    {'M', "meta",    "false",  "Whether to format output as metadata"},
    {0, NULL, NULL, NULL}
  };
  char *optcopy = (options) ? strdup(options) : NULL;
  const char **mode = &opts[0].value;
  int meta;

  if (!(s = calloc(1, sizeof(DLiteJsonStorage)))) FAIL0("allocation failure");

  /* parse options */
  if (dlite_option_parse(optcopy, opts, 1)) goto fail;
  if (strcmp(*mode, "append") == 0) {  /* default */
    FILE *fp;
    if ((fp = fopen(uri, "r"))) {  /* `uri` exists */
      fclose(fp);
      s->root = json_load_file(uri, 0, &error);
    } else {  /* `uri` doesn't exists */
      s->root = json_object();
    }
    s->writable = 1;
  } else if (strcmp(*mode, "r") == 0) {
    s->root = json_load_file(uri, 0, &error);
    s->writable = 0;
  } else if (strcmp(*mode, "w") == 0) {
    s->root = json_object();
    s->writable = 1;
  } else {
    FAIL1("invalid \"mode\" value: '%s'. Must be \"append\", \"r\" "
          "(read-only) or \"w\" (write)", *mode);
  }

  if ((s->compact = atob(opts[1].value)) == -1)
    errx(1, "invalid boolean value: '%s'.  Assuming true.", opts[1].value);

  if ((meta = atob(opts[2].value)) == 0)
    s->fmt = fmtNormal;
  else {
    s->fmt = fmtMeta;
    if (meta < 0)
      errx(1, "invalid boolean value: '%s'.  Assuming true.", opts[2].value);
  }

  if (s->root == NULL) {
    n = strlen(error.text);
    if (n > 0)
      err(1, "JSON parse error on line %d: %s\n", error.line, error.text);
    else
      err(1, "JSON parse error on line %d\n", error.line);
    FAIL2("cannot open: '%s' with options '%s'", uri, options);
  }
  if (!json_is_object(s->root))
    FAIL1("expected an object as root in json file: '%s'", uri);

  retval = (DLiteStorage *)s;

 fail:
  if (optcopy) free(optcopy);
  if (!retval && s) {
    if (s->root) json_decref(s->root);
    free(s);
  }
  return retval;
}

/**
  Closes data handle json. Returns non-zero on error.
 */
int dlite_json_close(DLiteStorage *s)
{
  DLiteJsonStorage *storage = (DLiteJsonStorage *)s;
  int nerr=0;
  if (storage->writable == 1) {
    size_t flags=0;
    flags |= (storage->compact) ? JSON_COMPACT : JSON_INDENT(2);
    json_dump_file(storage->root, storage->uri, flags);
  }
  json_decref(storage->root);
  return nerr;
}

/**
  Creates a new datamodel for json storage `s`.

  If `id` exists in the root of `s`, the datamodel should describe the
  corresponding instance.

  Returns the new datamodel or NULL on error.
*/
DLiteDataModel *dlite_json_datamodel(const DLiteStorage *s, const char *id)
{
  DLiteJsonDataModel *d=NULL;
  DLiteDataModel *retval=NULL;
  DLiteJsonStorage *storage = (DLiteJsonStorage *)s;
  char uuid[DLITE_UUID_LENGTH + 1];
  json_t *data;

  if (!(d = calloc(1, sizeof(DLiteJsonDataModel))))
    FAIL0("allocation failure");

  if (id && dlite_get_uuid(uuid, id) < 0) goto fail;

  if (id && (data = json_object_get(storage->root, uuid))) {
    /* Instance `id` exists - assign datamodel... */
    if (!json_is_object(data))
      FAIL2("expected a json object for instance '%s' in '%s'",
            id, storage->uri);
    d->instance = data;
    d->meta = json_object_get(data, "meta");
    d->dimensions = json_object_get(data, "dimensions");
    d->properties = json_object_get(data, "properties");
    d->relations = json_object_get(data, "relations");

  } else if (json_object_get(storage->root, "namespace") &&
             json_object_get(storage->root, "version") &&
             json_object_get(storage->root, "name")) {
    /* Instance is a metadata definition */
    data = storage->root;
    d->instance = data;
    //if (!(d->meta = json_object_get(data, "meta"))) d->fmt = fmtMeta;
    d->fmt = fmtMeta;
    d->meta = json_object_get(data, "meta");
    d->dimensions = json_object_get(data, "dimensions");
    d->properties = json_object_get(data, "properties");
    d->relations = json_object_get(data, "relations");

  } else if (json_object_get(storage->root, "schema_namespace") &&
             json_object_get(storage->root, "schema_version") &&
             json_object_get(storage->root, "schema_name")) {
    /* Instance is a meta-metadata definition (schema) */
    data = storage->root;
    d->instance = data;
    //if (!(d->meta = json_object_get(data, "meta"))) d->fmt = fmtSchema;
    d->fmt = fmtSchema;
    d->meta = json_object_get(data, "meta");
    d->dimensions = json_object_get(data, "schema_dimensions");
    d->properties = json_object_get(data, "schema_properties");
    d->relations = json_object_get(data, "schema_relations");

  } else {
    /* Instance `uuid` does not exists - create new instance and
       assign the datamodel... */
    if (!storage->writable)
      FAIL2("cannot create new instance '%s' in read-only storage %s",
            uuid, storage->uri);
    d->fmt = storage->fmt;
    switch (d->fmt) {
    case fmtNormal:
      d->instance = json_object();
      json_object_set_new(storage->root, uuid, d->instance);
      d->meta = json_object();
      json_object_set_new(d->instance, "meta", d->meta);
      d->dimensions = json_object();
      json_object_set_new(d->instance, "dimensions", d->dimensions);
      d->properties = json_object();
      json_object_set_new(d->instance, "properties", d->properties);
      //d->relations = json_object();
      //json_object_set_new(d->instance, "relations", d->properties);
      break;
    case fmtMeta:
    case fmtSchema:
      d->instance = d->properties = storage->root;
      break;
    }
  }

  retval = (DLiteDataModel *)d;
 fail:
  if (!retval && d) free(d);
  return retval;
}

/**
  Closes data handle. Returns non-zero on error.
 */
int dlite_json_datamodel_free(DLiteDataModel *d)
{
  UNUSED(d);
  /* All json data is owned by the root node, which is released in
     dlite_json_close(). Nothing to free here... */
  return 0;
}


/**
  Returns pointer to (malloc'ed) metadata uri or NULL on error.
 */
char *dlite_json_get_metadata(const DLiteDataModel *d)
{
  DLiteJsonDataModel *data = (DLiteJsonDataModel *)d;
  const char *name=NULL;
  const char *version=NULL;
  const char *space=NULL;

  if (!data->meta) {
    switch (data->fmt) {
    case fmtMeta:     return strdup(DLITE_ENTITY_SCHEMA);
    case fmtSchema:   return strdup(DLITE_BASIC_METADATA_SCHEMA);
    default:
      return err(1, "unexpected json format: %d", data->fmt), NULL;
    }
  } else if (json_is_string(data->meta)) {
    return strdup(json_string_value(data->meta));
  } else if (json_is_object(data->meta)) {
    name = object_get_string(data->meta, "name");
    version = object_get_string(data->meta, "version");
    space = object_get_string(data->meta, "namespace");
    return dlite_join_meta_uri(name, version, space);
  } else {
    return errx(1, "invalid \"meta\" value"), NULL;
  }
}


/**
  Returns the size of dimension `name` or -1 on error.
 */
int dlite_json_get_dimension_size(const DLiteDataModel *d, const char *name)
{
  DLiteJsonDataModel *data = (DLiteJsonDataModel *)d;
  json_t *value;
  switch (data->fmt) {
  case fmtNormal:
    if (!(value = json_object_get(data->dimensions, name)))
      return err(-1, "no dimension named '%s'", name);
    if (!json_is_integer(value))
      return err(-1, "value of dimension '%s' is not an integer", name);
    return json_integer_value(value);

  case fmtMeta:
  case fmtSchema:
    if (strcmp(name, "ndimensions") == 0)
      return json_array_size(data->dimensions);
    else if (strcmp(name, "nproperties") == 0)
      return json_array_size(data->properties);
    else if (strcmp(name, "nrelations") == 0)
      return json_array_size(data->relations);
    else
      return err(-1, "expedted metadata dimension names are 'ndimensions', "
                 "'nproperties' or 'nrelations'; got '%s'", name);
  }
  assert(0);  /* never reached */
  return -1;
}


/* Recursive help function for handling n-dimensioal arrays */
static int getdim(size_t d, const json_t *arr, void **pptr,
                  DLiteType type, size_t size,
                  size_t ndims, const size_t *dims,
                  json_t *root)
{
  size_t i;
  if (d < ndims) {
    if (json_array_size(arr) != dims[d])
      return errx(1, "length of dimension %lu is %lu, expected %lu",
                  d, json_array_size(arr), dims[d]);
    for (i=0; i<dims[d]; i++) {
      const json_t *a = json_array_get(arr, i);
      if (getdim(d+1, a, pptr, type, size, ndims, dims, root)) return 1;
    }
  } else {
    if (dlite_json_get_value(*pptr, arr, type, size, root)) return 1;
    *((char **)pptr) += size;
  }
  return 0;
}


/**
  Copies property `name` to memory pointed to by `ptr`.
  Returns non-zero on error.
 */
int dlite_json_get_property(const DLiteDataModel *d, const char *name,
                            void *ptr, DLiteType type, size_t size,
                            size_t ndims, const size_t *dims)
{
  DLiteJsonDataModel *data = (DLiteJsonDataModel *)d;
  json_t *value;

  switch (data->fmt) {
  case fmtNormal:
    if (!(value = json_object_get(data->properties, name)))
      return errx(1, "no such key in json data: %s", name);
    break;
  case fmtMeta:
  case fmtSchema:
    if (!(value = json_object_get(data->instance, name)))
      return errx(1, "no such key in json data: %s", name);
    break;
  }

  if (ndims) {
    if (getdim(0, value, &ptr, type, size, ndims, dims, data->instance))
      return 1;
  } else {
    if (dlite_json_get_value(ptr, value, type, size, data->instance))
      return 1;
  }

  return 0;
}


/**
  Sets metadata.  Returns non-zero on error.
*/
int dlite_json_set_metadata(DLiteDataModel *d, const char *metadata)
{
  DLiteJsonDataModel *data = (DLiteJsonDataModel *)d;
  char *name, *version, *namespace;

  if (dlite_split_meta_uri(metadata, &name, &version, &namespace))
    return 1;

  object_set_string(data->meta, "name", name);
  object_set_string(data->meta, "version", version);
  object_set_string(data->meta, "namespace", namespace);

  free(name);
  free(version);
  free(namespace);
  return 0;
}

/**
  Sets size of dimension `name`.  Returns non-zero on error.
*/
int dlite_json_set_dimension_size(DLiteDataModel *d, const char *name, size_t size)
{
  DLiteJsonDataModel *data = (DLiteJsonDataModel *)d;
  object_set_integer(data->dimensions, name, (int)size);
  return 0;
}


/* A recursive help function to handle n-dimensional arrays. Args:
     d : current dimension
     arr : json array to fil out
     pptr : pointer to pointer to current data point
     size : size of each data point
     ndims : number of dimensions
     dims : length of each dimension (length: ndims)
*/
static json_t *setdim(size_t d, void **pptr,
                      DLiteType type, size_t size,
                      size_t ndims, const size_t *dims,
                      json_t *root)
{
  int i;
  json_t *item;
  if (d < ndims) {
    json_t *arr = json_array();
    //printf("*** setdim(d=%d, type=%d, size=%lu, ndims=%lu)\n",
    //       d, type, size, ndims);
    for (i=0; i<(int)dims[d]; i++) {
      if (!(item = setdim(d + 1, pptr, type, size, ndims, dims, root)))
        return NULL;
      json_array_append_new(arr, item);
    }
    return arr;
  }  else {
    item = dlite_json_set_value(*pptr, type, size, root);
    *((char **)pptr) += size;
    return item;
  }
  assert(0);
}


/**
  Sets property `name` to the memory (of `size` bytes) pointed to by `ptr`.
  Returns non-zero on error.
*/
int dlite_json_set_property(DLiteDataModel *d, const char *name,
                            const void *ptr,
                            DLiteType type, size_t size,
                            size_t ndims, const size_t *dims)
{
  DLiteJsonDataModel *datamodel = (DLiteJsonDataModel *)d;
  json_t *item;
  if (ndims) {
    if (!(item = setdim(0, (void **)&ptr, type, size, ndims, dims,
                        datamodel->instance))) {
      return 1;
    }
    json_object_set_new(datamodel->properties, name, item);
  } else {
    if (!(item = dlite_json_set_value(ptr, type, size, datamodel->instance))) {
      return 1;
    }
    json_object_set_new(datamodel->properties, name, item);
  }
  return 0;
}


/**
  Returns a NULL-terminated array of string pointers to instance UUID's.
  The caller is responsible to free the returned array.
  Options is ignored.
*/
char **dlite_json_get_uuids(const DLiteStorage *s)
{
  DLiteJsonStorage *storage = (DLiteJsonStorage *)s;
  int i, n;
  char **names=NULL;
  const char *key;
  void *iter;
  size_t len;
  int ok = 1;
  const char *namespace, *version, *name;
  json_t *json;

  if ((json = json_object_get(storage->root, "name")) &&
      (name = json_string_value(json)) &&
      (json = json_object_get(storage->root, "version")) &&
      (version = json_string_value(json)) &&
      (json = json_object_get(storage->root, "namespace")) &&
      (namespace = json_string_value(json)) &&
      (names = calloc(2, sizeof(char *))) &&
      (names[0] = dlite_join_meta_uri(name, version, namespace)))
    return names;

  n = json_object_size(storage->root);
  if (n > 0) {
    if (!(names = malloc((n + 1)*sizeof(char *)))) {
      ok = 0;
    } else {
      iter = json_object_iter(storage->root);
      i = 0;
      while(iter) {
        key = json_object_iter_key(iter);
        len = strlen(key) + 1;
        if (!(names[i] = malloc(len))) {
          ok = 0;
          break;
        }
        memcpy(names[i], key, len);
        i++;
        iter = json_object_iter_next(storage->root, iter);
      }
      names[n] = NULL;
    }
  }

  if (ok == 0) {
    if (names) {
      for(i=0; i < n; i++)
        if (names[i])
          free(names[i]);
      free(names);
      names = NULL;
    }
  }

  return names;
}


/**
  Returns a positive value if dimension `name` is defined, zero if it
  isn't and a negative value on error.
 */
int dlite_json_has_dimension(const DLiteDataModel *d, const char *name)
{
  DLiteJsonDataModel *data = (DLiteJsonDataModel *)d;
  json_t *dim = json_object_get(data->dimensions, name);
  return dim != NULL;
}

/**
  Returns a positive value if property `name` is defined, zero if it
  isn't and a negative value on error.
 */
int dlite_json_has_property(const DLiteDataModel *d, const char *name)
{
  DLiteJsonDataModel *data = (DLiteJsonDataModel *)d;
  json_t *prop = json_object_get(data->properties, name);
  return prop != NULL;
}


/**
   If the uuid was generated from a unique name, return a pointer to a
   newly malloc'ed string with this name.  Otherwise NULL is returned.
*/
char *dlite_json_get_dataname(const DLiteDataModel *d)
{
  DLiteJsonDataModel *data = (DLiteJsonDataModel *)d;
  return (char *)object_get_string(data->instance, "dataname");
}

/**
  Gives the instance a name.  This function should only be called
  if the uuid was generated from `name`.
  Returns non-zero on error.
*/
int dlite_json_set_dataname(DLiteDataModel *d, const char *name)
{
  DLiteJsonDataModel *data = (DLiteJsonDataModel *)d;
  object_set_string(data->instance, "dataname", name);
  return 0;
}


char *dlite_json_uri(json_t *obj)
{
  const char *name=NULL;
  const char *version=NULL;
  const char *namespace=NULL;
  int n = 0;

  if (json_is_object(obj)) {

    name = object_get_string(obj, "name");
    if (!str_is_whitespace(name))
      n++;
    version = object_get_string(obj, "version");
    if (!str_is_whitespace(version))
      n++;
    namespace = object_get_string(obj, "namespace");
    if (!str_is_whitespace(namespace))
      n++;

    if (n == 3)
      return dlite_join_meta_uri(name, version, namespace);
  }
  return NULL;
}

/* Assigns DLiteDimension from a json object */
int dlite_json_entity_dim(const json_t *obj, DLiteDimension *dim)
{
  if (!json_is_object(obj)) return 1;
  dim->name = str_copy(json_string_value(json_object_get(obj, "name")));
  dim->description =
    str_copy(json_string_value(json_object_get(obj, "description")));
  return 0;
}

/* Assigns DLiteProperty from a json object */
int dlite_json_entity_prop(const json_t *obj, size_t ndim,
                           const DLiteDimension *d, DLiteProperty *prop)
{
  const char *ptype;
  json_t *dims;
  json_t *item;
  size_t i, j, size;

  if (!json_is_object(obj)) return 1;
  prop->name = str_copy(json_string_value(json_object_get(obj, "name")));
  prop->description =
    str_copy(json_string_value(json_object_get(obj, "description")));
  ptype = json_string_value(json_object_get(obj, "type"));
  dlite_type_set_dtype_and_size(ptype, &(prop->type), &(prop->size));
  dims = json_object_get(obj, "dims");
  size = json_array_size(dims);
  prop->ndims = (int)size;
  if (prop->ndims > 0) {
    prop->dims = calloc(prop->ndims, sizeof(int));
    for(i = 0; i < size; i++) {
      item = json_array_get(dims, i);
      for(j = 0; j < ndim; j++) {
        if (str_equal(json_string_value(item), d[j].name)) {
          prop->dims[i] = j;
          break;
        }
      }
    }
  }
  return 0;
}

/* Creates a DLiteEntity from a json object */
DLiteMeta *dlite_json_entity(json_t *obj)
{
  DLiteMeta *entity = NULL;
  char *uri=NULL;
  char *desc=NULL;
  int i, nprop, ndim;
  json_t *jd;
  json_t *jp;
  json_t *item;
  DLiteDimension *dims=NULL;
  DLiteProperty *props=NULL;

  if (json_is_object(obj)) {
      uri = dlite_json_uri(obj);
      if (uri) {
        ndim = dlite_json_entity_dim_count(obj);
        nprop = dlite_json_entity_prop_count(obj);

        if ((nprop < 0) || (ndim < 0)) {
          err(0, "errors in the definition of the entity %s", uri);
        }
        else if (nprop == 0) {
          err(0, "no property for the entity %s", uri);
        }
        else if ((nprop > 0) && (ndim >= 0)) {
          item = json_object_get(obj, "description");
          if (item) desc = str_copy(json_string_value(item));

          if (ndim > 0) {
            dims = calloc(ndim, sizeof(DLiteDimension));
            jd = json_object_get(obj, "dimensions");
            assert(json_array_size(jd) == (size_t)ndim);
            for (i = 0; i < ndim; i++) {
              item = json_array_get(jd, i);
              dlite_json_entity_dim(item, dims + i);
            }
          }

          props = calloc(nprop, sizeof(DLiteProperty));
          jp = json_object_get(obj, "properties");
          assert(json_array_size(jp) == (size_t)nprop);
          for (i = 0; i < nprop; i++) {
            item = json_array_get(jp, i);
            dlite_json_entity_prop(item, ndim, dims, props + i);
          }

          entity = dlite_entity_create(uri, desc, ndim, dims, nprop, props);
        }
      }
      else
        err(0, "name, version, and namespace must be given.");
  }
  if (uri) free(uri);
  if (desc) free(desc);
  if (dims) {
    for (i=0; i<ndim; i++) {
      free(dims[i].name);
      free(dims[i].description);
    }
    free(dims);
  }
  if (props) {
    for (i=0; i<nprop; i++) {
      if (props[i].name) free(props[i].name);
      if (props[i].dims) free(props[i].dims);
      if (props[i].description) free(props[i].description);
    }
    free(props);
  }
  return entity;
}

/* Create an entity from a json storage and the given entity ID */
DLiteMeta *dlite_json_get_entity(const DLiteStorage *s, const char *id)
{
  DLiteJsonStorage *storage = (DLiteJsonStorage *)s;
  char *uri=NULL;
  json_t *obj=NULL;

  if (id && *id) {
    /* id given - find it in the json storage */
    char uuid[DLITE_UUID_LENGTH+1], suuid[DLITE_UUID_LENGTH+1];
    if (dlite_get_uuid(uuid, id) < 0) goto fail;

    /* If root is an array, we set the root to the matching item */
    if (json_is_array(storage->root)) {
      size_t i, size;
      size = json_array_size(storage->root);
      for(i=0; i < size; i++) {
        json_t *item = json_array_get(storage->root, i);
        uri = dlite_json_uri(item);
        if (dlite_get_uuid(suuid, uri) < 0) goto fail;
        if (str_equal(suuid, uuid)) {
          obj = item;
          break;
        }
      }
    } else if (json_is_object(storage->root)) {
      if (!(uri = dlite_json_uri(storage->root)))
        FAIL1("cannot find valid entiry in storage '%s'", s->uri);
      if (dlite_get_uuid(suuid, uri) < 0)
        goto fail;
      if (str_equal(suuid, uuid))
        obj = storage->root;

      if (!obj)
        FAIL2("cannot find entity with id '%s' in storage '%s'", id, s->uri);
    }

  } else {
    /* no id - check if only one entity is defined in the json storage */
    if (json_is_array(storage->root)) {
      size_t size = json_array_size(storage->root);
      if (size == 1) {
        json_t *item = json_array_get(storage->root, 0);
        if ((uri = dlite_json_uri(item)))
          obj = item;
      } else {
        FAIL2("storage '%s' is an array of %lu items, but only one entity "
              "is expected when no id is provided", s->uri, size);
      }
    } else if (json_is_object(storage->root)) {
      if ((uri = dlite_json_uri(storage->root)))
        obj = storage->root;
    }

    if (!obj)
      FAIL1("cannot find valid entity in storage '%s'", s->uri);
  }

 fail:
  if (uri) free(uri);
  return (obj) ? dlite_json_entity(obj) : NULL;
}


int dlite_json_set_entity(DLiteStorage *s, const DLiteMeta *e)
{
  return dlite_meta_save(s, e);
}


static DLiteStoragePlugin dlite_json_plugin = {
  "json",

  dlite_json_open,
  dlite_json_close,

  dlite_json_datamodel,
  dlite_json_datamodel_free,

  dlite_json_get_metadata,
  dlite_json_get_dimension_size,
  dlite_json_get_property,

  /* optional */
  dlite_json_get_uuids,

  dlite_json_set_metadata,
  dlite_json_set_dimension_size,
  dlite_json_set_property,

  dlite_json_has_dimension,
  dlite_json_has_property,

  dlite_json_get_dataname,
  dlite_json_set_dataname,

  dlite_json_get_entity,
  dlite_json_set_entity
};


<<<<<<< HEAD
DSL_EXPORT const DLiteStoragePlugin *get_dlite_storage_api(const char *name)
=======
DSL_EXPORT const DLiteStoragePlugin *
get_dlite_storage_plugin_api(const char *name)
>>>>>>> 89ea2eb4
{
  UNUSED(name);
  return &dlite_json_plugin;
}<|MERGE_RESOLUTION|>--- conflicted
+++ resolved
@@ -916,12 +916,8 @@
 };
 
 
-<<<<<<< HEAD
-DSL_EXPORT const DLiteStoragePlugin *get_dlite_storage_api(const char *name)
-=======
 DSL_EXPORT const DLiteStoragePlugin *
 get_dlite_storage_plugin_api(const char *name)
->>>>>>> 89ea2eb4
 {
   UNUSED(name);
   return &dlite_json_plugin;
