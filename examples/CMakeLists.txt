--- conflicted
+++ resolved
@@ -24,16 +24,10 @@
     COMMAND ${CMAKE_COMMAND}
       -G ${CMAKE_GENERATOR}
       -DDLITE_ROOT=${CMAKE_INSTALL_PREFIX}
-<<<<<<< HEAD
-      -DCMAKE_INSTALL_PREFIX=${CMAKE_INSTALL_PREFIX}
-      -DCMAKE_BUILD_TYPE=${CMAKE_BUILD_TYPE}
-      #$<$<BOOL:${CMAKE_TOOLCHAIN_FILE}>:${CMAKE_TOOLCHAIN_FILE}>
-=======
       -DCMAKE_BUILD_TYPE=${CMAKE_BUILD_TYPE}
       -DCMAKE_INSTALL_PREFIX=${CMAKE_INSTALL_PREFIX}
       -DCMAKE_C_FLAGS=${CMAKE_C_FLAGS}
       $<$<BOOL:${CMAKE_TOOLCHAIN_FILE}>:${CMAKE_TOOLCHAIN_FILE}>
->>>>>>> 2c13c1e6
       ${CMAKE_CURRENT_SOURCE_DIR}/${example}
     WORKING_DIRECTORY ${CMAKE_CURRENT_BINARY_DIR}/${example}
     )
